use old_gods::prelude::*;
use std::{
  cmp::Ordering,
  collections::{HashMap, HashSet},
  sync::{Arc, Mutex},
};
use wasm_bindgen::prelude::*;
use wasm_bindgen::JsCast;
use web_sys::{
  window, CanvasRenderingContext2d, EventTarget, HtmlImageElement,
};

mod action;
mod inventory;

use super::systems::inventory::{
  Inventory, Looting, Item
};
use super::resources::{LoadStatus, Resources};


pub struct Callbacks(
  Arc<Closure<dyn Fn(JsValue)>>,
  Arc<Closure<dyn Fn(JsValue)>>,
);


pub struct HtmlResources {
  sprite_sheets:
    HashMap<String, Arc<Mutex<(LoadStatus, Option<HtmlImageElement>)>>>,
  callbacks: HashMap<String, Callbacks>,
}


impl HtmlResources {
  pub fn new() -> Self {
    HtmlResources {
      sprite_sheets: HashMap::new(),
      callbacks: HashMap::new(),
    }
  }
}


impl Resources<HtmlImageElement> for HtmlResources {
  fn status_of(&self, s: &str) -> LoadStatus {
    self
      .sprite_sheets
      .get(s)
      .map(|payload| {
        let status_and_may_img = payload.try_lock().unwrap();
        status_and_may_img.0.clone()
      })
      .unwrap_or(LoadStatus::None)
  }

  fn load(&mut self, path: &str) {
    trace!("loading sprite sheet: {}", path);
    let img = window()
      .expect("no window")
      .document()
      .expect("no document")
      .create_element("img")
      .expect("can't create img")
      .dyn_into::<HtmlImageElement>()
      .expect("can't coerce img");
    img.set_src(path);
    let status = Arc::new(Mutex::new((LoadStatus::Started, Some(img.clone()))));
    let target: &EventTarget =
      img.dyn_ref().expect("can't coerce img as EventTarget");
    let load_status = status.clone();
    let load_path = path.to_string();
    let load = Closure::wrap(Box::new(move |_: JsValue| {
      let mut status_and_img = load_status
        .try_lock()
        .expect("Could not acquire lock - load_sprite_sheet::load");
      trace!("  loading {} complete", &load_path);
      status_and_img.0 = LoadStatus::Complete;
    }) as Box<dyn Fn(JsValue)>);
    let err_status = status.clone();
    let err_path = path.to_string();
    let err = Closure::wrap(Box::new(move |event: JsValue| {
      let mut status_and_img = err_status
        .try_lock()
        .expect("Could not acquire lock - load_sprite_sheet::err");
      trace!("error event: {:#?}", event);
      let event = event
        .dyn_into::<web_sys::Event>()
        .expect("Error is not an Event");
      let msg = format!("failed loading {}: {}", &err_path, event.type_());
      trace!("  loading {} erred: {}", &err_path, &msg);
      status_and_img.0 = LoadStatus::Error(msg);
      status_and_img.1 = None;
    }) as Box<dyn Fn(JsValue)>);
    target
      .add_event_listener_with_callback("load", load.as_ref().unchecked_ref())
      .unwrap();
    target
      .add_event_listener_with_callback("error", err.as_ref().unchecked_ref())
      .unwrap();
    self
      .callbacks
      .insert(path.to_string(), Callbacks(Arc::new(load), Arc::new(err)));
    self.sprite_sheets.insert(path.to_string(), status);
  }

  fn take(&mut self, s: &str) -> Option<HtmlImageElement> {
    let _ = self.callbacks.remove(s);
    let status_and_img = self.sprite_sheets.remove(s)?;
    let status_and_img = status_and_img.try_lock().ok()?;
    status_and_img.1.clone()
  }

  fn put(&mut self, path: &str, tex: HtmlImageElement) {
    let status_and_img =
      Arc::new(Mutex::new((LoadStatus::Complete, Some(tex))));
    self.sprite_sheets.insert(path.to_string(), status_and_img);
  }
}


fn fancy_font() -> FontDetails {
  // TODO: Allow the UI font to be customized
  FontDetails {
    path: "monospace".to_string(),
    size: 18,
  }
}


fn fancy_text(msg: &str) -> Text {
  Text {
    text: msg.to_string(),
    font: fancy_font(),
    color: Color::rgb(255, 255, 255),
    size: (16, 16),
  }
}


pub fn normal_font() -> FontDetails {
  // TODO: Allow the UI font to be customized
  FontDetails {
    path: "sans-serif".to_string(),
    size: 16,
  }
}


pub fn normal_text(msg: &str) -> Text {
  Text {
    text: msg.to_string(),
    font: normal_font(),
    color: Color::rgb(255, 255, 255),
    size: (16, 16),
  }
}


/// Draw a sprite frame at a position.
pub fn draw_sprite(
  context: &CanvasRenderingContext2d,
  src: AABB,
  dest: AABB,
  flip_horizontal: bool,
  flip_vertical: bool,
  flip_diagonal: bool,
  tex: &HtmlImageElement,
) {
  //let mut should_flip_horizontal = false;
  //let should_flip_vertical;
  //let mut angle = 0.0;

  match (flip_diagonal, flip_horizontal, flip_vertical) {
    // TODO: Support CanvasRenderingContext2d flipped tiles
    //(true, true, true) => {
    //  angle = -90.0;
    //  should_flip_vertical = true;
    //},
    //(true, a, b) => {
    //  angle = -90.0;
    //  should_flip_vertical = !b;
    //  should_flip_horizontal = a;
    //}
    //(false, a, b) => {
    //  should_flip_horizontal = a;
    //  should_flip_vertical = b;
    //}
    _ => {}
  }

  context
    .draw_image_with_html_image_element_and_sw_and_sh_and_dx_and_dy_and_dw_and_dh(
      tex,
      src.top_left.x as f64,
      src.top_left.y as f64,
      src.width() as f64,
      src.height() as f64,
      dest.top_left.x as f64,
      dest.top_left.y as f64,
      dest.width() as f64,
      dest.height() as f64,
    )
    .expect("can't draw sprite");
}


pub fn set_fill_color(color: &Color, context: &CanvasRenderingContext2d) {
  context.set_fill_style(&JsValue::from_str(&format!(
    "rgb({}, {}, {})",
    color.r, color.g, color.b
  )));
}


pub fn set_stroke_color(color: &Color, context: &CanvasRenderingContext2d) {
  context.set_stroke_style(&JsValue::from_str(&format!(
    "rgb({}, {}, {})",
    color.r, color.g, color.b
  )));
}


// TODO: Rendering functions should return Result<_, JsValue>
// Rendering may produce an error. Let's track that.
pub fn draw_text(t: &Text, point: &V2, context: &CanvasRenderingContext2d) {
  let point = V2 {
    x: point.x,
    // CanvasRenderingContext2d draws text with the origin at the baseline
    y: point.y + t.font.size as f32,
  };
  let alpha = context.global_alpha();
  context.set_global_alpha(t.color.a as f64 / 255.0);
  context.set_fill_style(&JsValue::from_str(&format!(
    "rgb({}, {}, {})",
    t.color.r, t.color.g, t.color.b
  )));
  context.set_font(&format!("{}px {}", t.font.size, t.font.path));
  context
    .fill_text(&t.text, point.x as f64, point.y as f64)
    .expect("");
  context.set_global_alpha(alpha);
}


pub fn measure_text(
  t: &Text,
  context: &CanvasRenderingContext2d,
) -> (f32, f32) {
  context.set_font(&format!("{}px {}", t.font.size, t.font.path));
  let num_lines = t.text.lines().count();
  let height = t.font.size * num_lines as u16;
  let metrics = context.measure_text(&t.text).expect("cannot measure text");
  let width = metrics.width();
  (width as f32, height as f32)
}


/// Draw a rendering at a position.
pub fn draw_rendering(
  context: &CanvasRenderingContext2d,
  resources: &mut HtmlResources,
  point: &V2,
  r: &Rendering,
) {
  match &r.primitive {
    RenderingPrimitive::TextureFrame(f) => {
      resources.when_loaded(&f.sprite_sheet, |tex| {
        let dest =
          AABB::new(point.x, point.y, f.size.0 as f32, f.size.1 as f32);
        let src = AABB::new(
          f.source_aabb.x as f32,
          f.source_aabb.y as f32,
          f.source_aabb.w as f32,
          f.source_aabb.h as f32,
        );
        let alpha = context.global_alpha();
        context.set_global_alpha(r.alpha as f64 / 255.0);
        draw_sprite(
          context,
          src,
          dest,
          f.is_flipped_horizontally,
          f.is_flipped_vertically,
          f.is_flipped_diagonally,
          &tex,
        );
        context.set_global_alpha(alpha);
      }).unwrap();
    }
    RenderingPrimitive::Text(t) => {
      draw_text(t, point, context);
    }
  }
}

type MapRenderingData<'s> = (
  Read<'s, BackgroundColor>,
  Read<'s, Screen>,
  Entities<'s>,
  ReadStorage<'s, Position>,
  ReadStorage<'s, OriginOffset>,
  ReadStorage<'s, Rendering>,
  ReadStorage<'s, ZLevel>,
  ReadStorage<'s, Exile>,
  ReadStorage<'s, Shape>,
);


pub fn render_map(
  world: &mut World,
  resources: &mut HtmlResources,
  context: &mut CanvasRenderingContext2d,
) {
  let (
    background_color,
    screen,
    entities,
    positions,
    offset_store,
    renderings,
    zlevels,
    exiles,
    shapes,
  ): MapRenderingData = world.system_data();

  // Set the screen's size and the window size, return the screen's map aabb
  let canvas = context.canvas().expect("rendering context has no canvas");
  let size = (canvas.width(), canvas.height());
  let screen_aabb = screen.aabb();

  // Get all the on screen things to render.
  // Order the things by bottom to top, back to front.
  let mut ents: Vec<_> = (&entities, &positions, &renderings, !&exiles)
    .join()
    .filter(|(_, p, r, _)| {
      // Make sure we can see this thing (that its destination aabb intersects
      // the screen)
      let (w, h) = r.size();
      let aabb = AABB {
        top_left: p.0,
        extents: V2::new(w as f32, h as f32),
      };
      screen_aabb.collides_with(&aabb) || aabb.collides_with(&screen_aabb)
    })
    .map(|(ent, p, r, _)| {
      let offset: V2 = entity_local_origin(ent, &shapes, &offset_store);
      let pos = screen.from_map(&p.0);
      (ent, Position(pos), offset, r, zlevels.get(ent))
    })
    .collect();
  ents.sort_by(|(_, p1, offset1, _, mz1), (_, p2, offset2, _, mz2)| {
    let lvl = ZLevel(0.0);
    let z1 = mz1.unwrap_or(&lvl);
    let z2 = mz2.unwrap_or(&lvl);
    if z1.0 < z2.0 {
      Ordering::Less
    } else if z1.0 > z2.0 {
      Ordering::Greater
    } else if p1.0.y + offset1.y < p2.0.y + offset2.y {
      Ordering::Less
    } else if p1.0.y + offset1.y > p2.0.y + offset2.y {
      Ordering::Greater
    } else {
      Ordering::Equal
    }
  });

  // Render into our render target texture
  context.set_global_alpha(background_color.0.a as f64 / 255.0);
  context.set_fill_style(&JsValue::from_str(&format!(
    "rgb({}, {}, {})",
    background_color.0.r, background_color.0.g, background_color.0.b,
  )));
  context.fill_rect(0.0, 0.0, size.0 as f64, size.1 as f64);

  // Draw map renderings
  ents.iter().for_each(|(_entity, p, _, r, _)| {
    draw_rendering(context, resources, &p.0, r);
  });
}


#[derive(Debug, Clone, Hash, PartialEq, Eq)]
/// Various toggles to display or hide things during rendering.
/// Toggling the rendering of various debug infos can be done by adding a custom
/// property to your map file.
pub enum RenderingToggles {
  /// Toggle marking actions.
  Actions,

  /// Toggle rendering positions.
  Positions,

  /// Toggle rendering barriers.
  Barriers,

  /// Toggle rendering the AABBTree.
  AABBTree,

  /// Toggle rendering velocities.
  Velocities,

  /// Toggle rendering zlevels.
  ZLevels,

  /// Toggle marking players.
  Players,

  /// Toggle marking the screen
  Screen,

  /// Toggle displaying the FPS.
  FPS,

  /// Render zones
  Zones,

  /// Fences
  Fences,

  /// Display the apparent entity count
  EntityCount,

  /// Display collision system information
  CollisionInfo,

  /// Display all shapes
  Shapes,
}


impl RenderingToggles {
  pub fn property_map() -> HashMap<String, RenderingToggles> {
    use RenderingToggles::*;
    let props = vec![
      Actions,
      Positions,
      Barriers,
      AABBTree,
      Velocities,
      ZLevels,
      Players,
      Screen,
      FPS,
      Zones,
      Fences,
      EntityCount,
      CollisionInfo,
      Shapes,
    ];
    props
      .into_iter()
      .map(|t| (t.property_str().to_string(), t))
      .collect()
  }


  pub fn property_str(&self) -> &str {
    use RenderingToggles::*;
    match self {
      Actions => "toggle_rendering_actions",
      Positions => "toggle_rendering_positions",
      Barriers => "toggle_rendering_barriers",
      AABBTree => "toggle_rendering_aabb_tree",
      Velocities => "toggle_rendering_velocities",
      ZLevels => "toggle_rendering_z_levels",
      Players => "toggle_rendering_players",
      Screen => "toggle_rendering_screen",
      FPS => "toggle_rendering_fps",
      Zones => "toggle_rendering_zones",
      Fences => "toggle_rendering_fences",
      EntityCount => "toggle_rendering_entity_count",
      CollisionInfo => "toggle_rendering_collision_info",
      Shapes => "toggle_rendering_shapes",
    }
  }

  pub fn from_properties(props: &Vec<Property>) -> HashSet<RenderingToggles> {
    let toggles = Self::property_map();
    let mut set = HashSet::new();
    for prop in props {
      toggles.get(&prop.name).into_iter().for_each(
        |toggle: &RenderingToggles| {
          prop.value.as_bool().into_iter().for_each(|should_set| {
            if should_set {
              set.insert(toggle.clone());
            }
          });
        },
      )
    }
    set
  }
}


pub type DebugRenderingData<'s> = (
  Read<'s, AABBTree>,
  Entities<'s>,
  Read<'s, HashSet<RenderingToggles>>,
  Read<'s, FPSCounter>,
  Read<'s, Screen>,
  ReadStorage<'s, Velocity>,
  ReadStorage<'s, Barrier>,
  ReadStorage<'s, Exile>,
  //ReadStorage<'s, Item>,
  ReadStorage<'s, Player>,
  ReadStorage<'s, Position>,
  ReadStorage<'s, OriginOffset>,
  ReadStorage<'s, Action>,
  ReadStorage<'s, Name>,
<<<<<<< HEAD
  //ReadStorage<'s, Looting>,
  //ReadStorage<'s, Inventory>,
=======
  ReadStorage<'s, Loot>,
  ReadStorage<'s, Inventory>,
>>>>>>> 101f5d61
  ReadStorage<'s, Zone>,
  ReadStorage<'s, Fence>,
  ReadStorage<'s, Shape>,
  ReadStorage<'s, StepFence>,
  ReadStorage<'s, ZLevel>,
);


fn debug_font_details() -> FontDetails {
  FontDetails {
    path: "sans-serif".to_string(),
    size: 16,
  }
}

fn debug_text(text: &str) -> Text {
  Text {
    text: text.to_string(),
    font: debug_font_details(),
    color: Color::rgb(255, 255, 255),
    size: (16, 16),
  }
}

/// Construct a vector of lines that form an arrow from p1 to p2
pub fn arrow_lines(p1: V2, p2: V2) -> Vec<V2> {
  let zero = V2::new(0.0, 0.0);
  let n = (p2 - p1).normal().unitize().unwrap_or(zero);
  let p3 = p2 - (p2 - p1).unitize().unwrap_or(zero).scalar_mul(5.0);
  let p4 = p3 + n.scalar_mul(5.0);
  let p5 = p3 - n.scalar_mul(5.0);
  vec![p1, p2, p4, p5, p2]
}

/// Construct a vector of lines that form a kind of hour glass shape.
pub fn point_lines(p: V2) -> Vec<V2> {
  let tl = p + V2::new(-10.0, -10.0);
  let tr = p + V2::new(10.0, -10.0);
  let bl = p + V2::new(-10., 10.0);
  let br = p + V2::new(10.0, 10.0);
  vec![tl.clone(), tr, bl, br, tl]
}


pub fn draw_lines(lines: &Vec<V2>, context: &CanvasRenderingContext2d) {
  context.begin_path();
  let mut iter = lines.iter();
  iter
    .next()
    .iter()
    .for_each(|point| context.move_to(point.x as f64, point.y as f64));
  iter.for_each(|point| context.line_to(point.x as f64, point.y as f64));
  context.close_path();
  context.stroke();
}

fn draw_map_aabb(screen: &Screen, context: &CanvasRenderingContext2d) {
  let size = screen.get_size();
  context.stroke_rect(0.0, 0.0, size.x as f64, size.y as f64);
}


fn draw_map_arrow(
  from: V2,
  to: V2,
  screen: &Screen,
  context: &CanvasRenderingContext2d,
) {
  let lines = arrow_lines(screen.from_map(&from), screen.from_map(&to));
  draw_lines(&lines, context);
}


fn draw_map_point(at: V2, screen: &Screen, context: &CanvasRenderingContext2d) {
  let lines = point_lines(screen.from_map(&at));
  draw_lines(&lines, context);
}


// TODO: Cache debug rendering so we don't have to render a ton of lines every frame.
// It's really killing performance.
pub fn render_map_debug(
  world: &mut World,
  _resources: &mut HtmlResources,
  context: &mut CanvasRenderingContext2d,
) {
  let (
    aabb_tree,
    entities,
    toggles,
    _fps,
    screen,
    velocities,
    barriers,
    exiles,
    //_items,
    //_tag_store,
    players,
    positions,
    offsets,
    actions,
    names,
    //_loots,
    //_inventories,
    zones,
    fences,
    shapes,
    step_fences,
    zlevels,
  ): DebugRenderingData = world.system_data();
  // Get player 0's z
  let player = (&players, &zlevels)
    .join()
    .filter(|(p, _)| p.0 == 0)
    .collect::<Vec<_>>()
    .first()
    .cloned();

  if toggles.contains(&RenderingToggles::Velocities) {
    let joints = (&entities, &positions, &velocities).join();
    for (entity, position, velo) in joints {
      let v = if velo.0.magnitude() < 1e-10 {
        break;
      } else {
        velo.0
      };
      let offset: V2 = entity_local_origin(entity, &shapes, &offsets);
      let p1 = screen.from_map(&(position.0 + offset));
      let p2 = p1 + v;
      let lines = arrow_lines(p1, p2);
      set_stroke_color(&Color::rgb(255, 255, 0), context);
      draw_lines(&lines, context);
    }
  }

  if toggles.contains(&RenderingToggles::AABBTree) {
    let mbrs = aabb_tree.rtree.lookup_in_rectangle(&screen.aabb().to_mbr());
    for EntityBounds {
      bounds: mbr,
      entity_id: id,
    } in mbrs
    {
      let entity = entities.entity(*id);
      let z = zlevels
        .get(entity)
        .or(player.map(|p| p.1))
        .cloned()
        .unwrap_or(ZLevel(0.0));
      let alpha = if player.is_some() {
        if z.0 == (player.unwrap().1).0 {
          255
        } else {
          50
        }
      } else {
        255
      };
      let color = if exiles.contains(entity) {
        Color::rgba(255, 0, 255, alpha)
      } else {
        Color::rgba(255, 255, 0, alpha)
      };
      let aabb = AABB::from_mbr(&mbr);
      let aabb = AABB::from_points(
        screen.from_map(&aabb.top_left),
        screen.from_map(&aabb.lower()),
      );

      set_stroke_color(&color, context);
      context.stroke_rect(
        aabb.top_left.x as f64,
        aabb.top_left.y as f64,
        aabb.extents.x as f64,
        aabb.extents.y as f64,
      );
      if let Some(name) = names.get(entity) {
        let p = V2::new(aabb.top_left.x, aabb.bottom());
        let mut text = debug_text(name.0.as_str());
        text.color = color;
        draw_text(&text, &p, context);
      }
    }
  }

  if toggles.contains(&RenderingToggles::Zones) {
    let joints = (&entities, &positions, &zones, &shapes).join();
    for (entity, Position(p), _, shape) in joints {
      let mut color = Color::rgb(139, 175, 214);
      let alpha = if exiles.contains(entity) { 128 } else { 255 };
      color.a = alpha;
      let extents = shape.extents();
      let aabb =
        AABB::from_points(screen.from_map(p), screen.from_map(&(*p + extents)));
      set_fill_color(&color, context);
      context.fill_rect(
        aabb.top_left.x as f64,
        aabb.top_left.y as f64,
        aabb.extents.x as f64,
        aabb.extents.y as f64,
      );
      if let Some(name) = names.get(entity) {
        let p = V2::new(aabb.top_left.x, aabb.bottom());
        let mut text = debug_text(name.0.as_str());
        text.color = color;
        draw_text(&text, &p, context);
      }
    }
  }

  if toggles.contains(&RenderingToggles::Fences) {
    let aabb = screen.aabb();
    let filter_fence = |p: &Position, points: &Vec<V2>| -> bool {
      for point in points {
        if aabb.contains_point(&(p.0 + *point)) {
          return true;
        }
      }
      false
    };
    let mut fences: Vec<(Entity, &Position, &Fence, Color)> =
      (&entities, &positions, &fences)
        .join()
        .filter(|(_, p, f)| filter_fence(p, &f.points))
        .map(|(e, p, f)| (e, p, f, Color::rgb(153, 102, 255)))
        .collect();
    let mut step_fences: Vec<(Entity, &Position, &Fence, Color)> =
      (&entities, &positions, &step_fences)
        .join()
        .filter(|(_, p, f)| filter_fence(p, &f.0.points))
        .map(|(e, p, f)| (e, p, &f.0, Color::rgb(102, 0, 255)))
        .collect();
    fences.append(&mut step_fences);

    for (entity, &Position(pos), fence, color) in fences {
      let pos = screen.from_map(&pos);
      let lines: Vec<V2> = fence.points.iter().map(|p| pos + *p).collect();
      set_fill_color(&color, context);
      draw_lines(&lines, context);
      if let Some(name) = names.get(entity) {
        let text = debug_text(name.0.as_str());
        draw_text(&text, &pos, context);
      }
    }
  }

  if toggles.contains(&RenderingToggles::Players)
    && !toggles.contains(&RenderingToggles::Barriers)
  {
    let joints = (&entities, &positions, &players).join();
    for (entity, position, _player) in joints {
      let offset = offsets.get(entity).map(|o| o.0).unwrap_or(V2::origin());
      let p = screen.from_map(&(position.0 + offset));
      set_fill_color(&Color::rgb(0, 255, 255), context);
      context.fill_rect((p.x - 24.0) as f64, (p.y - 24.0) as f64, 48.0, 48.0);
      //let text =
      //  Self::debug_text(format!("{:?}", player));
      //RenderText::draw_text(canvas, resources, &p);
    }
  }

  if toggles.contains(&RenderingToggles::Screen) {
    let screen_aabb = screen.aabb();
    let window_aabb = AABB::from_points(
      screen.from_map(&screen_aabb.lower()),
      screen.from_map(&screen_aabb.upper()),
    );
    set_stroke_color(&Color::rgb(0, 255, 0), context);
    context.stroke_rect(
      window_aabb.top_left.x as f64,
      window_aabb.top_left.y as f64,
      window_aabb.extents.x as f64,
      window_aabb.extents.y as f64,
    );

    let focus_aabb = screen.focus_aabb();
    let window_focus_aabb = AABB::from_points(
      screen.from_map(&focus_aabb.top_left),
      screen.from_map(&focus_aabb.lower()),
    );
    context.stroke_rect(
      window_focus_aabb.top_left.x as f64,
      window_focus_aabb.top_left.y as f64,
      window_focus_aabb.extents.x as f64,
      window_focus_aabb.extents.y as f64,
    );
  }

  if toggles.contains(&RenderingToggles::Actions) {
    for (ent, _, Position(pos)) in (&entities, &actions, &positions).join() {
      let is_exiled = exiles.contains(ent);

      let color = if is_exiled {
        Color::rgb(255, 255, 255)
      } else {
        Color::rgb(252, 240, 5)
      };

      let a = screen.from_map(pos);
      let b = a + V2::new(10.0, -20.0);
      let c = a + V2::new(-10.0, -20.0);
      set_fill_color(&color, context);
      let lines = vec![a, b, c, a];
      draw_lines(&lines, context);
    }
  }

  if toggles.contains(&RenderingToggles::Shapes) {
    for (shape, Position(p)) in (&shapes, &positions).join() {
      let color = Color::rgb(128, 128, 255);
      set_fill_color(&color, context);

      let lines: Vec<V2> = shape
        .vertices_closed()
        .into_iter()
        .map(|v| screen.from_map(&(*p + v)))
        .collect();
      draw_lines(&lines, context);
    }
  }

  let show_collision_info = toggles.contains(&RenderingToggles::CollisionInfo);
  if toggles.contains(&RenderingToggles::Barriers) || show_collision_info {
    let player_z: f32 = (&players, &zlevels)
      .join()
      .filter(|(p, _)| p.0 == 0)
      .collect::<Vec<_>>()
      .first()
      .clone()
      .map(|(_, z)| z.0)
      .unwrap_or(0.0);

    let joints = (&entities, &barriers, &shapes, &positions, &zlevels).join();
    for (ent, Barrier, shape, Position(p), z) in joints {
      let is_exiled = exiles.get(ent).map(|_| true).unwrap_or(false);
      let alpha = if z.0 == player_z { 255 } else { 50 };
      let color = if is_exiled {
        Color::rgba(255, 255, 255, alpha)
      } else {
        Color::rgba(255, 0, 0, alpha)
      };
      set_stroke_color(&color, context);

      let lines: Vec<V2> = shape
        .vertices_closed()
        .into_iter()
        .map(|v| screen.from_map(&(*p + v)))
        .collect();
      draw_lines(&lines, context);

      if show_collision_info {
        // Draw the potential separating axes
        let axes = shape.potential_separating_axes();
        let midpoints = shape.midpoints();
        // light red
        let color = Color::rgb(255, 128, 128);
        set_stroke_color(&color, context);
        for (axis, midpoint) in axes.into_iter().zip(midpoints) {
          let midpoint = screen.from_map(&midpoint);
          let lines = arrow_lines(midpoint, midpoint + (axis.scalar_mul(20.0)));
          draw_lines(&lines, context);
        }

        // Draw its collision with other shapes
        let aabb = shape.aabb().translate(&p);
        let broad_phase_collisions: Vec<(Entity, AABB)> =
          aabb_tree.query(&entities, &aabb, &ent);
        broad_phase_collisions.into_iter().for_each(
          |(other_ent, other_aabb)| {
            // Draw the union of their aabbs to show the
            // broad phase collision
            let color = Color::rgb(255, 128, 64); // orange
            set_stroke_color(&color, context);
            draw_map_aabb(&screen, context);

            // Find out if they actually collide and what the
            // mtv is
            let other_shape =
              &shapes.get(other_ent).expect("Can't get other shape");
            let other_position = positions.get(other_ent);
            if other_position.is_none() {
              // This is probably an item that's in an inventory.
              return;
            }
            let other_position = other_position.unwrap();
            let mtv = shape.mtv_apart(*p, &other_shape, other_position.0);
            mtv.map(|mtv| {
              set_stroke_color(&Color::rgb(255, 255, 255), context);
              draw_map_point(other_aabb.center(), &screen, context);
              draw_map_arrow(
                other_aabb.center(),
                other_aabb.center() + mtv,
                &screen,
                context,
              );
            });
          },
        );
      }
    }
  }
}


type UIRenderingData<'s> = (
  Entities<'s>,
  Read<'s, Screen>,
  ReadStorage<'s, Action>,
  ReadStorage<'s, Exile>,
  ReadStorage<'s, Inventory>,
<<<<<<< HEAD
  ReadStorage<'s, Looting>,
=======
  ReadStorage<'s, Item>,
  ReadStorage<'s, Loot>,
>>>>>>> 101f5d61
  ReadStorage<'s, Name>,
  ReadStorage<'s, OriginOffset>,
  ReadStorage<'s, Player>,
  ReadStorage<'s, Position>,
  ReadStorage<'s, Shape>,
);


pub fn render_ui(
  world: &mut World,
  resources: &mut HtmlResources,
  context: &mut CanvasRenderingContext2d,
  // The function needed to convert a point in the map viewport to the context.
  viewport_to_context: impl Fn(V2) -> V2,
) -> Result<(), String> {
  let (
    _entities,
    screen,
    actions,
    exiles,
    inventories,
<<<<<<< HEAD
    lootings,
=======
    items,
    loots,
>>>>>>> 101f5d61
    names,
    origin_offsets,
    players,
    positions,
    shapes,
  ): UIRenderingData = world.system_data();

  for (action, ()) in (&actions, !&exiles).join() {
    // Only render actions if they have a player that is elligible.
    for elligible_ent in action.elligibles.iter() {
      if players.contains(*elligible_ent) {
        if let Some(position) = positions.get(*elligible_ent) {
          let offset =
            entity_local_origin(*elligible_ent, &shapes, &origin_offsets);
          let extra_y_offset = shapes
            .get(*elligible_ent)
            .map(|s| s.extents() * V2::new(-0.5, 0.5) + V2::new(0.0, 4.0))
            .unwrap_or(V2::origin());
          let point = position.0 + offset + extra_y_offset;
          let point = viewport_to_context(screen.from_map(&point));
          action::draw(context, resources, &point, action);
        }
      }
    }
  }

  // Draw lootings involving a player that are on the screen
  for (loot, _) in (&loots, !&exiles).join() {
    let has_position = positions.contains(loot.looter)
      || (loot.inventory.is_some()
        && positions.contains(loot.inventory.unwrap()));
    let has_player = players.contains(loot.looter)
      || (loot.inventory.is_some()
        && players.contains(loot.inventory.unwrap()));
    if !has_position || !has_player {
      continue;
    }
    let mut players_vec = vec![players.get(loot.looter).cloned()];
    loot.inventory.map(|i| {
      let player = players.get(i).cloned();
      players_vec.push(player);
    });
    let players_vec: Vec<Player> =
      players_vec.into_iter().filter_map(|t| t).collect();
    let may_player: Option<&Player> = players_vec.first();
    if may_player.is_some() {
      let loot_rendering = inventory::make_loot_rendering(
        &loot,
        &inventories,
        &names,
      );
      inventory::draw_loot(
        context,
        resources,
        &V2::new(10.0, 10.0),
        loot_rendering,
      );
    }
  }

  Ok(())
}

/// Renders debug user interface.
pub fn render_ui_debug(
  world: &mut World,
  _resources: &mut HtmlResources,
  context: &mut CanvasRenderingContext2d,
  // The function needed to convert a point in the map viewport to the context.
  viewport_to_context: impl Fn(V2) -> V2,
) -> Result<(), String> {
  let (
    _aabb_tree,
    entities,
    toggles,
    fps,
    _screen,
    _velocities,
    _barriers,
    _exiles,
    //_items,
    //_tag_store,
    _players,
    positions,
    offsets,
    _actions,
    _names,
    //_loots,
    //_inventories,
    _zones,
    _fences,
    _shapes,
    _step_fences,
    _zlevels,
  ): DebugRenderingData = world.system_data();

  let canvas = context.canvas().ok_or("render_ui_debug: no canvas")?;
  let _canvas_size = (canvas.width(), canvas.height());

  let next_rect = if toggles.contains(&RenderingToggles::FPS) {
    let fps_text = debug_text(&fps.current_fps_string());
    let pos = V2::new(0.0, 10.0);
    draw_text(&fps_text, &pos, context);
    let size = measure_text(&fps_text, context);

    // Draw a graph of the FPS
    {
      let averages = fps.second_averages();
      let max_average = averages.iter().fold(0.0, |a, b| f32::max(a, *b));
      let mut x = pos.x + size.0;
      let height = size.1 + 10.0;
      let y = (pos.y + height).round();
      let mut points = vec![
        V2::new(pos.x + size.0 + FPS_COUNTER_BUFFER_SIZE as f32, y),
        V2::new(pos.x + size.0, y),
      ];
      for avg in averages.into_iter() {
        let percent = avg / max_average;
        points.push(V2::new(x, y - (percent * height)));
        x += 1.0
      }
      context.set_stroke_style(&"gold".into());
      draw_lines(&points, context);
    }

    AABB {
      top_left: pos,
      extents: V2 {
        x: size.0,
        y: size.1,
      },
    }
  } else {
    AABB::identity()
  };

  if toggles.contains(&RenderingToggles::EntityCount) {
    let count: u32 = (&entities).join().fold(0, |n, _| n + 1);
    let text = debug_text(format!("Entities: {}", count).as_str());
    let pos = V2::new(0.0, next_rect.bottom() as f32 + 10.0);
    draw_text(&text, &pos, context);
  }

  if toggles.contains(&RenderingToggles::Positions) {
    context.set_stroke_style(&"blue".into());
    for (entity, &Position(position)) in (&entities, &positions).join() {
      let offset = offsets.get(entity).map(|o| o.0).unwrap_or(V2::origin());
      let p = viewport_to_context(position - offset);
      context.stroke_rect(
        p.x as f64 - 2.0,
        p.y as f64 - 2.0,
        4.0,
        4.0
      );

      let pos_str = format!(
        "pos: ({:.1}, {:.1})",
        position.x + offset.x,
        position.y + offset.y,
      );
      let offset_str = format!(
        "offset: ({:.1}, {:.1})",
        offset.x,
        offset.y
      );
      let text = debug_text(&vec![pos_str, offset_str].join(" "));
      draw_text(&text, &p, context);
    }
  }
  //else if self.toggles.contains(&RenderingToggles::ZLevels) {
  //  let z = may_z.unwrap_or(&ZLevel(0.0)).0;
  //  self.draw_text(&format!("z{}", z), position.0 - *focus_offset);
  //}

  Ok(())
}


/// TODO: Abstract rendering into Renderer trait and implementations.
/// TODO: Get the CSS colors module from gelatin and port it here.
pub trait Renderer {
  type Context;
  type Resources;

  fn set_fill_color(color: &Color, context: &mut Self::Context);
  fn set_stroke_color(color: &Color, context: &mut Self::Context);
  fn stroke_lines(lines: &Vec<V2>, context: &mut Self::Context);
  fn stroke_rect(aabb: &AABB, context: &mut Self::Context);
  fn fill_rect(aabb: &AABB, context: &mut Self::Context);
  fn draw_rendering(
    r: &Rendering,
    point: &V2,
    context: &mut Self::Context,
    resources: &mut Self::Resources,
  );
}<|MERGE_RESOLUTION|>--- conflicted
+++ resolved
@@ -14,7 +14,7 @@
 mod inventory;
 
 use super::systems::inventory::{
-  Inventory, Looting, Item
+  Inventory, Loot, Item
 };
 use super::resources::{LoadStatus, Resources};
 
@@ -504,19 +504,11 @@
   ReadStorage<'s, Velocity>,
   ReadStorage<'s, Barrier>,
   ReadStorage<'s, Exile>,
-  //ReadStorage<'s, Item>,
   ReadStorage<'s, Player>,
   ReadStorage<'s, Position>,
   ReadStorage<'s, OriginOffset>,
   ReadStorage<'s, Action>,
   ReadStorage<'s, Name>,
-<<<<<<< HEAD
-  //ReadStorage<'s, Looting>,
-  //ReadStorage<'s, Inventory>,
-=======
-  ReadStorage<'s, Loot>,
-  ReadStorage<'s, Inventory>,
->>>>>>> 101f5d61
   ReadStorage<'s, Zone>,
   ReadStorage<'s, Fence>,
   ReadStorage<'s, Shape>,
@@ -926,12 +918,7 @@
   ReadStorage<'s, Action>,
   ReadStorage<'s, Exile>,
   ReadStorage<'s, Inventory>,
-<<<<<<< HEAD
-  ReadStorage<'s, Looting>,
-=======
-  ReadStorage<'s, Item>,
   ReadStorage<'s, Loot>,
->>>>>>> 101f5d61
   ReadStorage<'s, Name>,
   ReadStorage<'s, OriginOffset>,
   ReadStorage<'s, Player>,
@@ -953,12 +940,7 @@
     actions,
     exiles,
     inventories,
-<<<<<<< HEAD
-    lootings,
-=======
-    items,
     loots,
->>>>>>> 101f5d61
     names,
     origin_offsets,
     players,
